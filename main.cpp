--- conflicted
+++ resolved
@@ -165,18 +165,7 @@
 
 	// wait for recoding to finish
 	cameraPtr->waitForRecordFinish();
-<<<<<<< HEAD
 
-	// get saving type
-	std::string outdir = "saved";
-	if (argc >= 5) {
-		outdir = std::string(argv[4]);
-		cam::SysUtil::infoOutput(cv::format("Make new dir %s to save videos", outdir.c_str()));
-		cam::SysUtil::mkdir(outdir);
-	}
-=======
-	
->>>>>>> e25a7ca0
 	std::string recordingType = "video";
 	if (argc >= 4) {
 		recordingType = std::string(argv[3]);	
